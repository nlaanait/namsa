from .database import kirkland_params
from .optics import voltage2Lambda, sigma_int, spherical_phase_error
from .utils import *
import numpy as np
from scipy.special import k0
import multiprocessing as mp
import ctypes
import sys
from warnings import warn
import os
import pyfftw


XYZ_dtype = [('atomic_number', 'i'), ('x', 'f'), ('y', 'f'), ('z', 'f'), ('occ', 'f'), ('DW', 'f')]


def unwrap(args):
    (msa, params), kwargs = args
    method_name = kwargs.pop('method')
    if method_name == 'build_slices':
        return MSA.make_slice(msa, params)
    elif method_name == 'propagate_probes':
        return MSA.propagate_probes(msa, params, kwargs)


class MSA(object):
    def __init__(self, energy, semi_angle, supercell, sampling=np.array([512, 512]), max_angle=None):
        self.E = energy
        self.Lambda = voltage2Lambda(self.E*1e3)
        self.semi_ang = semi_angle

        # Load and set supercell properties
        if isinstance(supercell, np.ndarray):
            try:
                check = [supercell[0][field] for field in ['x', 'y', 'z', 'occ', 'DW', 'atomic_number']]
                supercell_arr = np.copy(supercell)
            except ValueError as err:
                warn('Supercell numpy array does not have required fields.')
                raise err
        elif isinstance(supercell, str):
            if os.path.exists(supercell):
                try:
                    supercell_arr = np.genfromtxt(supercell, skip_footer=1, skip_header=2, dtype=XYZ_dtype)
                except IOError as err:
                    warn('Unable to load supercell file into numpy array.')
                    raise err
            else:
                warn('Path %s was not found.' % supercell)
                sys.exit(0)
        else:
            warn('supercell format was not recognized.')
            sys.exit(0)
        self.supercell_xyz = np.column_stack([supercell_arr['x'], supercell_arr['y'], supercell_arr['z']]).astype(np.float32)
        self.supercell_Z = supercell_arr['atomic_number']
        self.supercell_dw = supercell_arr['DW']
        self.supercell_occ = supercell_arr['occ']

        # Set simulation parameters
        self.dims = self.supercell_xyz.max(0) - self.supercell_xyz.min(0)
        if max_angle is None:
            self.sampling = sampling
            self.kmax = np.min(self.sampling/self.dims[:2])
            self.max_ang = self.kmax * self.Lambda
        else:
            self.max_ang = max_angle
            self.kmax = self.max_ang / self.Lambda
            self.sampling = np.floor(self.kmax * self.dims[:2]).astype(np.int)
        self.pix_size = self.dims[:2] / self.sampling
        self.kpix_size = self.kmax/self.sampling
        self.sigma = sigma_int(self.E*1e3)
        print('Simulation Parameters:\nSupercell dimensions xyz:%s (Å)\nReal, Reciprocal space pixel sizes:%s Å, %s 1/Å'
              '\nMax angle: %2.2f (rad)\nSampling in real and reciprocal space: %s pixels' %
              (format(np.round(self.dims, 2)), format(np.round(self.pix_size, 2)), format(np.round(self.kpix_size, 2)),
               self.max_ang, format(self.sampling)))

    def calc_atomic_potentials(self, potential_range=8, oversample=2, kirkland=True):
        if kirkland:
            self.scattering_params = kirkland_params
            #TODO: Figure out how to calculate scattering potential using different methods
        start = potential_range / 2
        step_x, step_y = 1.j * np.floor(potential_range/self.pix_size).astype(np.int) * oversample
        grid_x, grid_y = np.mgrid[-start:start:step_x, -start:start:step_y]
        self.cached_pots = dict()
        for Z in np.unique(self.supercell_Z):
            self.cached_pots[Z] = self._get_potential(grid_x, grid_y, self.scattering_params[Z - 1], oversample)

    def build_potential_slices(self, slice_thickness):
        self.slice_t = slice_thickness
        num_slices = np.int(np.floor(self.dims[-1] / slice_thickness))
        tasks = [((self, slice_num), {'method':'build_slices'}) for slice_num in range(num_slices)]
        processes = min(mp.cpu_count(), num_slices)
        chunk = np.int(np.floor(num_slices / processes))
        with mp.Pool(processes=processes, maxtasksperchild=1) as pool:
            jobs = pool.imap(unwrap, tasks, chunksize=chunk)
            potential_slices = np.array([j for j in jobs])
        self.potential_slices = potential_slices.astype(np.float32)


    def make_slice(self, args):
        slice_num = args
        mask = np.logical_and(self.supercell_xyz[:, -1] >= slice_num * self.slice_t,
                              self.supercell_xyz[:, -1] < (slice_num + 1) * self.slice_t)
        # TODO create empty slice that is byte aligned using fftw
        arr_slice = np.zeros(self.sampling, dtype=np.float32)
        for Z, xyz in zip(self.supercell_Z[mask], self.supercell_xyz[mask]):
            pot = self.cached_pots[Z]
            x_pix, y_pix = xyz[:2] * self.sampling / self.dims[:2]
            y_start, y_end = int(y_pix - pot.shape[0] / 2), int(y_pix + pot.shape[0] / 2)
            x_start, x_end = int(x_pix - pot.shape[1] / 2), int(x_pix + pot.shape[1] / 2)
            repl_y = slice(max(y_start, 0), y_end)
            repl_x = slice(max(x_start, 0), x_end)
            offset_y = abs(min(y_start, 0))
            offset_x = abs(min(x_start, 0))
            repl_shape = arr_slice[repl_y, repl_x].shape
            arr_slice[repl_y, repl_x] += pot[offset_y:repl_shape[0] + offset_y, offset_x:repl_shape[1] + offset_x]
        return arr_slice

    @staticmethod
    def _get_potential(grid_x, grid_y, params, oversample):
        eps = 0.1  # Å cutoff for Bessel function
        a_0 = 0.529  # Å Bohr radius
        e = 14.4  # V.Å electron charge
        r = np.sqrt(grid_x ** 2 + grid_y ** 2)
        prefac_1 = 4 * np.pi ** 2 * a_0 * e
        coeff = params
        a_coeff, b_coeff, c_coeff, d_coeff = coeff
        bessel_arg = 2 * np.pi * r[:, :, np.newaxis] * np.sqrt(b_coeff)
        bessel_eval = k0(bessel_arg + eps)
        sum_v = prefac_1 * a_coeff * bessel_eval + prefac_1 / 2. * c_coeff / d_coeff * np.exp(-np.pi ** 2 *
                                                                                     r[:, :, np.newaxis] ** 2 / d_coeff)
        v = sum_v.sum(-1)
        potential = bin_2d_array(v, dwnspl=oversample, mode='mean')
        potential -= potential.min()
        return potential

    def build_probe(self, probe_position=np.array([0.,0.]), smooth_apert=True, apert_smooth=50, spherical_phase=True,
                    aberration_dict={'C1': 0., 'C3': 0., 'C5': 0.}, scherzer=True):

        k_y, k_x = np.mgrid[-self.kmax/2: self.kmax/2: 1.j*self.sampling[0],
                            -self.kmax/2: self.kmax/2: 1.j * self.sampling[1]]
        k_rad = np.sqrt(k_x ** 2 + k_y ** 2)
        k_semi = self.semi_ang/self.Lambda

<<<<<<< HEAD
    def build_probe(self, probe_position=np.array([0.,0.]), smooth_apert=True, apert_smooth=50, spherical_phase=True,
                    aberration_args={'C1':0., 'C3': 0., 'C5': 0.}, scherzer=True):

        k_y, k_x = np.mgrid[-self.kmax/2: self.kmax/2: 1.j*self.sampling[0],
                            -self.kmax/2: self.kmax/2: 1.j * self.sampling[1]]
        k_rad = np.sqrt(k_x ** 2 + k_y ** 2)
        k_semi = self.semi_ang/self.Lambda

        # aperture function
        aperture = np.heaviside(k_semi - k_rad, 0.5)
        if smooth_apert:
            aperture = 1 / (1 + np.exp(-2 * apert_smooth * (k_semi - k_rad)))

        # aberration
        if spherical_phase:
            phase_error = spherical_phase_error(k_rad, self.Lambda, scherzer, **aberration_args)
=======
        # aperture function
        if smooth_apert:
            aperture = 1 / (1 + np.exp(-2 * apert_smooth * (k_semi - k_rad)))
        else:
            aperture = np.heaviside(k_semi - k_rad, 0.5)

        # aberration
        if spherical_phase:
            phase_error = spherical_phase_error(k_rad, self.Lambda, scherzer, **aberration_dict)
>>>>>>> ab6ede97
        else:
            pass
            #TODO: implement non-rotationally invariant phase error

        # probe wavefunction
        psi_k = aperture * phase_error
<<<<<<< HEAD
        y, x = probe_position
        kr = k_x * x + k_y * y
        phase_shift = np.exp(2 * np.pi * 1.j * kr)
        psi_x = np.fft.ifft2(psi_k * phase_shift, norm='ortho')
        psi_x = np.fft.fftshift(psi_x)
        psi_x /= np.sqrt(np.sum(np.abs(psi_x) ** 2))
        return psi_x, psi_k, aperture
=======
        psi_k = psi_k.astype(np.complex64)
        y, x = probe_position
        kr = k_x * x + k_y * y
        phase_shift = np.exp(2 * np.pi * 1.j * kr).astype(np.complex64)
        psi_x = pyfftw.interfaces.numpy_fft.ifft2(psi_k * phase_shift)
        psi_x = pyfftw.interfaces.numpy_fft.fftshift(psi_x)
        # TODO: figure out how to make fft library choice optional
        # psi_x = np.fft.ifft2(psi_k * phase_shift, norm='ortho')
        # psi_x = np.fft.fftshift(psi_x)
        psi_x /= np.sqrt(np.sum(np.abs(psi_x) ** 2))
        return psi_x.astype(np.complex64), psi_k.astype(np.complex64), aperture

    def build_propagator(self):
        k_y, k_x = np.mgrid[-self.kmax / 2: self.kmax / 2: 1.j * self.sampling[0],
                   -self.kmax / 2: self.kmax / 2: 1.j * self.sampling[1]]
        k_rad_sq = k_x ** 2 + k_y ** 2
        propag = np.exp(-np.pi * 1.j * self.Lambda * self.slice_t * k_rad_sq)
        return propag
>>>>>>> ab6ede97

    @staticmethod
    def bandwidth_limit_mask(arr_shape, radius=0.5):
        # assumes square image
        grid_x, grid_y = np.mgrid[-arr_shape[0] // 2:arr_shape[0] // 2, -arr_shape[0] // 2:arr_shape[0] // 2]
        r_grid = np.sqrt(grid_x ** 2 + grid_y ** 2)
        bl_mask = np.heaviside(arr_shape[0] * radius - r_grid, 0)
        return bl_mask

    def multi_slice(self):
        # check
        try:
            self.potential_slices.shape
        except _ as err:
            warn('Potential slices must calculated first before calling multi_slice')
            raise err

        # Put the potential slices in shared memory so all workers access it
        shared_slices = mp.Array(ctypes.c_float, self.potential_slices.size, lock=False)
        temp = np.frombuffer(shared_slices, dtype=np.float32)
        for (i, pot) in enumerate(self.potential_slices):
            temp[i * pot.size:(i + 1) * pot.size] = pot.flatten().astype(np.float32)

        tasks = [((self, pos), {'method': 'propagate_beams'}) for pos in range(probe_positions)]
        processes = min(mp.cpu_count(), num_slices)
        chunk = np.int(np.floor(num_slices / processes))
        with mp.Pool(processes=processes, maxtasksperchild=1) as pool:
            jobs = pool.imap(unwrap, tasks, chunksize=chunk)
            potential_slices = np.array([j for j in jobs])


    def propagate_beam(self, args):
        Lambda, q_max, q_semi, num_pix, chi_args, probe_pos, int_param, slice_thickness, atom_pot.shape, bandwidth = args
        propag = make_propagator(Lambda, slice_thickness, q_max, num_pix).astype(np.complex64)
        blim_mask = bandwidth_limit_mask(propag.shape, radius=1 / 3).astype(np.float32)
        probe, _, _ = cal_probe(Lambda, q_max, q_semi, num_pix, chi_args, pos=probe_pos, smooth_ap=True)
        probes = []
        probe_last = probe.astype(np.complex64)
        slices = np.frombuffer(shared_slices, dtype=np.float32)
        slices = slices.reshape(atom_pot.shape)
        slices = np.exp(1.j * int_param * slices).astype(np.complex64)
        pyfftw.interfaces.cache.enable()
        for (i, trans) in enumerate(slices[::-1]):
            t_psi = pyfftw.interfaces.numpy_fft.fft2(trans * probe_last, overwrite_input=True) * blim_mask
            probe_next = pyfftw.interfaces.numpy_fft.ifft2(propag * t_psi, overwrite_input=True)
            #         probes.append(probe_next)
            probe_last = probe_next
        #         if verbose and not bool(i%25):
        #             print('calculating slice %d/%d:'%(i,slices.shape[0]))
        #             print('integrated scattered intensity: %2.4f' %np.sum(np.abs(probe_next)**2))

        cbed = np.abs(np.fft.fft2(probe_next)) ** 2
        #     probes = np.array(probes)
        print('finished with probe position: %s' % format(probe_pos))
        return cbed
<|MERGE_RESOLUTION|>--- conflicted
+++ resolved
@@ -133,32 +133,15 @@
         potential -= potential.min()
         return potential
 
+
     def build_probe(self, probe_position=np.array([0.,0.]), smooth_apert=True, apert_smooth=50, spherical_phase=True,
-                    aberration_dict={'C1': 0., 'C3': 0., 'C5': 0.}, scherzer=True):
+                    aberration_args={'C1':0., 'C3': 0., 'C5': 0.}, scherzer=True):
 
         k_y, k_x = np.mgrid[-self.kmax/2: self.kmax/2: 1.j*self.sampling[0],
                             -self.kmax/2: self.kmax/2: 1.j * self.sampling[1]]
         k_rad = np.sqrt(k_x ** 2 + k_y ** 2)
         k_semi = self.semi_ang/self.Lambda
 
-<<<<<<< HEAD
-    def build_probe(self, probe_position=np.array([0.,0.]), smooth_apert=True, apert_smooth=50, spherical_phase=True,
-                    aberration_args={'C1':0., 'C3': 0., 'C5': 0.}, scherzer=True):
-
-        k_y, k_x = np.mgrid[-self.kmax/2: self.kmax/2: 1.j*self.sampling[0],
-                            -self.kmax/2: self.kmax/2: 1.j * self.sampling[1]]
-        k_rad = np.sqrt(k_x ** 2 + k_y ** 2)
-        k_semi = self.semi_ang/self.Lambda
-
-        # aperture function
-        aperture = np.heaviside(k_semi - k_rad, 0.5)
-        if smooth_apert:
-            aperture = 1 / (1 + np.exp(-2 * apert_smooth * (k_semi - k_rad)))
-
-        # aberration
-        if spherical_phase:
-            phase_error = spherical_phase_error(k_rad, self.Lambda, scherzer, **aberration_args)
-=======
         # aperture function
         if smooth_apert:
             aperture = 1 / (1 + np.exp(-2 * apert_smooth * (k_semi - k_rad)))
@@ -168,22 +151,13 @@
         # aberration
         if spherical_phase:
             phase_error = spherical_phase_error(k_rad, self.Lambda, scherzer, **aberration_dict)
->>>>>>> ab6ede97
+
         else:
             pass
             #TODO: implement non-rotationally invariant phase error
 
         # probe wavefunction
         psi_k = aperture * phase_error
-<<<<<<< HEAD
-        y, x = probe_position
-        kr = k_x * x + k_y * y
-        phase_shift = np.exp(2 * np.pi * 1.j * kr)
-        psi_x = np.fft.ifft2(psi_k * phase_shift, norm='ortho')
-        psi_x = np.fft.fftshift(psi_x)
-        psi_x /= np.sqrt(np.sum(np.abs(psi_x) ** 2))
-        return psi_x, psi_k, aperture
-=======
         psi_k = psi_k.astype(np.complex64)
         y, x = probe_position
         kr = k_x * x + k_y * y
@@ -202,7 +176,7 @@
         k_rad_sq = k_x ** 2 + k_y ** 2
         propag = np.exp(-np.pi * 1.j * self.Lambda * self.slice_t * k_rad_sq)
         return propag
->>>>>>> ab6ede97
+
 
     @staticmethod
     def bandwidth_limit_mask(arr_shape, radius=0.5):
